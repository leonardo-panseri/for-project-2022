from enum import Enum, auto

import mip
import math
from model.utils import build_distance_matrix, calculate_path_total_length, write_json_file, find_shortest_subtour
from itertools import chain, combinations


class VRPSolutionStrategy(Enum):
    EXACT_ALL_CONSTR = auto()
    ITERATIVE_ADD_CONSTR = auto()
    CLUSTER_AND_ROUTE = auto()


# ###################################
# Cluster and route resolution method
# ###################################

def sweep(markets_num, x_coords, y_coords, max_stores_per_route):
    """
    Clustering method that creates cluster based on the angle between the x-axis and each market location
    :param markets_num: the number of open markets
    :param x_coords: an array containing the x coordinates of the markets
    :param y_coords: an array containing the y coordinates of the markets
    :param max_stores_per_route: the maximum number of markets that can be served by a single truck
    :return: a list of clusters, each cluster is a list of market indexes
    """
    # Translate all coordinates to have cartesian origin in the first location (depot)
    x_0 = x_coords[0]
    y_0 = y_coords[0]
    temp = [x_coords[i] - x_0 for i in range(markets_num)]
    x_coords = temp
    temp = [y_coords[i] - y_0 for i in range(markets_num)]
    y_coords = temp

    # Calculate the angle of each market respective of the x-axis
    angles = []
    for i in range(1, markets_num):
        angle_rad = math.atan2(y_coords[i], x_coords[i])
        if angle_rad < 0:
            angle_rad += 2 * math.pi
        angles.append({
            "index": i,
            "angle": angle_rad
        })

    # Sort the list in descending order
    angles.sort(key=lambda x: x["angle"], reverse=True)

    # Build the list of clusters, each of them can contain up to 'max_stores_per_route' elements
    clusters = [[]]
    i = len(angles) - 1
    curr_cluster = 0
    while len(angles) > 0:
        if len(clusters[curr_cluster]) == max_stores_per_route:
            curr_cluster += 1
            clusters.append([])

        clusters[curr_cluster].append(angles[i]["index"])

        del angles[i]
        i -= 1

    return clusters


def tsp_optimize_and_get_paths(m, markets, x):
    """
    Utility method to optimize and parse the solution of the TSP model
    :param m: the model
    :param markets: the set of markets
    :param x: the array of variables
    :return: the array of edges representing the optimal path
    """
    status = m.optimize()

    if status != mip.OptimizationStatus.OPTIMAL:
        print(f"Problem has no optimal solution: {status}")
        exit()

    path = []
    for i in markets:
        for j in markets:
            if x[i, j].x == 1:
                path.append((i, j))
    return path


def build_tsp_model_and_optimize(markets_num, dist):
    """
    Constructs the linear model for the travelling salesmen problem and finds the optimal solution
    :param markets_num: the number of markets to solve the TSP on
    :param dist: the matrix of the distances between each market
    :return: an array of edges representing the optimal path (NB: the indexes in this array go from 0 to markets_num)
    """
    # Initialize model and disable verbose logging
    m = mip.Model()
    m.verbose = 0

    # ####
    # Sets
    # ####
    markets = range(markets_num)

    # #########
    # Variables
    # #########

    # x_ij: 1 if edge (i, j) is chosen, 0 otherwise
    x = {(i, j): m.add_var(var_type=mip.BINARY) for i in markets for j in markets}

    # ###########
    # Constraints
    # ###########

    # Ensures that there are no self-loops
    for i in markets:
        m.add_constr(x[i, i] == 0)

    # Ensures that from every market enters and exits only one edge
    for i in markets:
        m.add_constr(mip.xsum(x[i, j] for j in markets) == 1)
        m.add_constr(mip.xsum(x[j, i] for j in markets) == 1)

    # ##################
    # Objective function
    # ##################

    # Minimizes the total length of the path
    m.objective = mip.minimize(mip.xsum(x[i, j] * dist[i, j] for i in markets for j in markets))

    path = tsp_optimize_and_get_paths(m, markets, x)

    subtour = find_shortest_subtour([path])
    while subtour is not None:
        # While there are sub-tours in the solution, add a constraint to eliminate the smallest one
        m.add_constr(mip.xsum(x[i, j] for (i, j) in subtour) <= len(subtour) - 1)

        path = tsp_optimize_and_get_paths(m, markets, x)

        subtour = find_shortest_subtour([path])

    return path


def cluster_first_route_second(markets_num, x_coords, y_coords, max_stores_per_route, truck_fixed_fee,
                               truck_fee_per_km):
    """
    Solution method that is based on clustering the locations together and then connect each cluster solving the
    traveling salesmen problem with an exact model, as we have only small clusters
    :param markets_num: the number of open markets
    :param x_coords: an array containing the x coordinates of the markets
    :param y_coords: an array containing the y coordinates of the markets
    :param max_stores_per_route: the maximum number of markets that can be served by a single truck
    :param truck_fixed_fee: the fixed fee to pay for each truck + driver that will be used
    :param truck_fee_per_km: the fee per km to pay for the routes of the trucks
    :return: an array containing the paths, each path is an array containing tuples that represent edges in the graph
             and the total maintenance cost (NB: the paths are relative to the index from 0 to market_num)
    """
    clustering_method = sweep

    # Create the clusters
    clusters = clustering_method(markets_num, x_coords, y_coords, max_stores_per_route)

    cost = 0

    paths = []
    for cluster in clusters:
        # Append node 0 to each cluster, as it is the depot and we need it in the path
        cluster.append(0)

        n = len(cluster)
        # Create arrays of coordinates for the cluster and the distance matrix
        cluster_x_coords = [x_coords[i] for i in cluster]
        cluster_y_coords = [y_coords[i] for i in cluster]
        cluster_dist, _ = build_distance_matrix(n, cluster_x_coords, cluster_y_coords)

        # Solve the TSP in the cluster
        path = build_tsp_model_and_optimize(n, cluster_dist)

        # Translate the edges indexes to be relative to the market indexes
        effective_path = [(cluster[i], cluster[j]) for i, j in path]

        paths.append(effective_path)

        # Calculate the cost of this path and add it to the total
        cost += calculate_path_total_length(path, cluster_dist) * truck_fee_per_km

    # Add the fixed cost to the total
    cost += truck_fixed_fee * len(paths)

    return paths, cost


# #############################
# Exact model resolution method
# #############################

def powerset(iterable):
    """
       Find all the subsets of the given set
       :param iterable: the starting set
       """
    s = list(iterable)
    return chain.from_iterable(combinations(s, r) for r in range(len(s) + 1))


def build_base_exact_model(markets_num, dist, max_stores_per_route, truck_fixed_fee, truck_fee_per_km):
    """
    Builds the base exact model for the VRP
    :param markets_num: the number of markets
    :param dist: the distance matrix containing the distance between each market
    :param max_stores_per_route: the max number of stores in a path
    :param truck_fixed_fee: the fixed fee to pay for each truck + driver that will be used
    :param truck_fee_per_km: the fee per km to pay for the routes of the trucks
    :return:
    """
    # Initialize model and disable verbose logging
    m = mip.Model()
    m.verbose = 0

    # #########
    # Sets
    # #########

    markets_0 = range(markets_num)
    markets = range(1, markets_num)
    trucks = range(markets_num - 1)

    # #########
    # Variables
    # #########

    # u_h: 1 if truck h is used, 0 otherwise
    u = {h: m.add_var(var_type=mip.BINARY) for h in trucks}

    # a_ijh: 1 if truck h path contains edge (i,j), 0 otherwise
    a = {(i, j, h): m.add_var(var_type=mip.BINARY) for i in markets_0 for j in markets_0 for h in trucks}

    # ###########
    # Constraints
    # ###########

    # Every path must start from market 0
    for h in trucks:
        m.add_constr(mip.xsum(a[0, j, h] for j in markets) == u[h])

    # Take the trucks in index order
    for h in range(markets_num - 2):
        m.add_constr(u[h] >= u[h + 1])

    # Self loops are not allowed
    for i in markets_0:
        m.add_constr(mip.xsum(a[i, i, h] for h in trucks) == 0)

    # The number of arcs in the backward star must be equal to the number of the forward star
    for i in markets_0:
        for h in trucks:
            m.add_constr(mip.xsum(a[i, j, h] for j in markets_0) == mip.xsum(a[j, i, h] for j in markets_0))

    # If the truck is chosen, the maximum number of arcs in each path must be max_stores_per_route + 1
    for h in trucks:
        m.add_constr(mip.xsum(a[i, j, h] for i in markets_0 for j in markets_0) <= u[h] * (max_stores_per_route + 1))

    # Every node must be reached
    for i in markets:
        m.add_constr(mip.xsum(a[j, i, h] for j in markets_0 for h in trucks) == 1)

    # ##################
    # Objective function
    # ##################

    # Minimizes the cost of the paths
    m.objective = mip.minimize(
        mip.xsum(truck_fixed_fee * u[h] +
                 mip.xsum(mip.xsum(truck_fee_per_km * dist[i, j] * a[i, j, h] for j in markets_0) for i in markets_0)
                 for h in trucks))

    return m, u, a, markets, trucks


def exact_model_optimize_and_get_paths(m, trucks, u, markets_num, a):
    """
    Utility method to optimize and parse the solution of the exact model
    :param m: the model
    :param trucks: the trucks
    :param u: the u variables
    :param markets_num: the number of markets
    :param a: the a variables
    :return: an array of paths, each path is an array of edges
    """
    status = m.optimize()

    if status != mip.OptimizationStatus.OPTIMAL:
        print(f"Problem has no optimal solution: {status}")
        exit()

    paths = []
    for h in trucks:
        if u[h].x == 1:
            edges = []
            for i in range(markets_num):
                for j in range(markets_num):
                    if a[i, j, h].x == 1:
                        edges.append((i, j))
            print(f"Path {h}: {edges}")
            paths.append(edges)

    return paths


def exact_model_single_iteration(markets_num, dist, max_stores_per_route, truck_fixed_fee,
                                 truck_fee_per_km):
    """
    Solution method that is based on mip resolution
    :param markets_num: the number of open markets
    :param dist: the matrix containing the distances between each market
    :param max_stores_per_route: the maximum number of markets that can be served by a single truck
    :param truck_fixed_fee: the fixed fee to pay for each truck + driver that will be used
    :param truck_fee_per_km: the fee per km to pay for the routes of the trucks
    :return: an array containing the paths, each path is an array containing tuples that represent edges in the graph
             and the total maintenance cost (NB: the paths are relative to the index from 0 to market_num)
    """
    m, u, a, markets, trucks = build_base_exact_model(markets_num, dist, max_stores_per_route, truck_fixed_fee,
                                                      truck_fee_per_km)

    # ###########
    # Constraints
    # ###########

    # Subtours elimination
    for s in powerset(markets):
        if len(s) <= max_stores_per_route + 1:
            for h in trucks:
                m.add_constr(mip.xsum(a[i, j, h] for i in s for j in s) <= len(s) - 1)

    paths = exact_model_optimize_and_get_paths(m, trucks, u, markets_num, a)

    return paths, m.objective_value


def iterative_adding_constrains(markets_num, dist, max_stores_per_route, truck_fixed_fee, truck_fee_per_km):
    """
    Solution method that is based on mip resolution. At each iteration, if the solution is not feasible, a constrain is
    for the smallest subtours in the paths.
    :param markets_num: the number of open markets
    :param dist: the matrix containing the distances between each market
    :param max_stores_per_route: the maximum number of markets that can be served by a single truck
    :param truck_fixed_fee: the fixed fee to pay for each truck + driver that will be used
    :param truck_fee_per_km: the fee per km to pay for the routes of the trucks
    :return: an array containing the paths, each path is an array containing tuples that represent edges in the graph
             and the total maintenance cost (NB: the paths are relative to the index from 0 to market_num)
    """
    m, u, a, markets, trucks = build_base_exact_model(markets_num, dist, max_stores_per_route, truck_fixed_fee,
                                                      truck_fee_per_km)

    # Perform optimization of the model
    paths = exact_model_optimize_and_get_paths(m, trucks, u, markets_num, a)

    subtour = find_shortest_subtour(paths)
    print(subtour)

    while subtour is not None:
        # Subtour elimination
        for h in trucks:
            m.add_constr(mip.xsum(a[i, j, h] for (i, j) in subtour) <= len(subtour) - 1)

        paths = exact_model_optimize_and_get_paths(m, trucks, u, markets_num, a)

        subtour = find_shortest_subtour(paths)
        print(subtour)

    return paths, m.objective_value


# ###########
# Entry point
# ###########

def find_vehicle_paths(installed_markets, dist, x_coords, y_coords, max_stores_per_route, truck_fixed_fee,
                       truck_fee_per_km, save=False, strategy=VRPSolutionStrategy.CLUSTER_AND_ROUTE):
    """
    Finds a viable solution for the vehicle routing problem, various solution strategies can be utilized
    :param strategy: the solution strategy to use
    :param installed_markets: the list of locations where markets are installed
    :param dist: a matrix containing the distances between each market
    :param x_coords: an array containing the x coordinates of the markets
    :param y_coords: an array containing the y coordinates of the markets
    :param max_stores_per_route: the maximum number of markets that can be served by a single truck
    :param truck_fixed_fee: the fixed fee to pay for each truck + driver that will be used
    :param truck_fee_per_km: the fee per km to pay for the routes of the trucks
    :param save: if True save the results to a JSON file (default: False)
    :return: an array containing the paths, each path is an array containing tuples that represent edges in the graph
             and the total maintenance cost
    """
    n = len(installed_markets)
    paths = []
    cost = 0
    if strategy is VRPSolutionStrategy.CLUSTER_AND_ROUTE:
        paths, cost = cluster_first_route_second(n, x_coords, y_coords, max_stores_per_route, truck_fixed_fee,
                                                 truck_fee_per_km)
    elif strategy is VRPSolutionStrategy.ITERATIVE_ADD_CONSTR:
<<<<<<< HEAD
        paths, cost = iterative_adding_constrains(n, dist, max_stores_per_route, truck_fixed_fee, truck_fee_per_km)
=======
        paths, cost = exact_model_multiple_iteration(n, dist, max_stores_per_route, truck_fixed_fee, truck_fee_per_km)
>>>>>>> 371e14c0
    elif strategy is VRPSolutionStrategy.EXACT_ALL_CONSTR:
        paths, cost = iterative_adding_constrains(n, dist, max_stores_per_route, truck_fixed_fee, truck_fee_per_km)
    else:
        exit("Invalid solution strategy")

    # Since the problem is solved for locations 0 to n the paths returned need to be adjusted to the real location index
    effective_paths = [[(installed_markets[i], installed_markets[j]) for i, j in path] for path in paths]

    if save:
        data = {"maintenance_paths": effective_paths, "maintenance_cost": cost}
        write_json_file("maintenance_results.json", data)

    return effective_paths, cost<|MERGE_RESOLUTION|>--- conflicted
+++ resolved
@@ -400,13 +400,9 @@
         paths, cost = cluster_first_route_second(n, x_coords, y_coords, max_stores_per_route, truck_fixed_fee,
                                                  truck_fee_per_km)
     elif strategy is VRPSolutionStrategy.ITERATIVE_ADD_CONSTR:
-<<<<<<< HEAD
         paths, cost = iterative_adding_constrains(n, dist, max_stores_per_route, truck_fixed_fee, truck_fee_per_km)
-=======
-        paths, cost = exact_model_multiple_iteration(n, dist, max_stores_per_route, truck_fixed_fee, truck_fee_per_km)
->>>>>>> 371e14c0
     elif strategy is VRPSolutionStrategy.EXACT_ALL_CONSTR:
-        paths, cost = iterative_adding_constrains(n, dist, max_stores_per_route, truck_fixed_fee, truck_fee_per_km)
+        paths, cost = exact_model_single_iteration(n, dist, max_stores_per_route, truck_fixed_fee, truck_fee_per_km)
     else:
         exit("Invalid solution strategy")
 
